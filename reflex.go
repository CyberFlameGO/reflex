package main

import (
	"bufio"
	"bytes"
	"errors"
	"fmt"
	"os"
	"os/exec"
<<<<<<< HEAD
=======
	"os/signal"
>>>>>>> c567b82f
	"path/filepath"
	"regexp"
	"strings"
	"sync"
	"syscall"
	"time"

	"github.com/kr/pty"
)

<<<<<<< HEAD
// A Reflex is a single watch + command to execute.
=======
const (
	defaultSubSymbol = "{}"
)

type Decoration int

const (
	DecorationNone = iota
	DecorationPlain
	DecorationFancy
)

type MatchingFxn func(name string) bool

func matchAll(name string) bool {
	return true
}

func globMatcher(gs string, invert bool) (MatchingFxn, error) {
	return func(name string) bool {
		matches, err := filepath.Match(gs, name)
		// TODO: It would be good to notify the user on an error here.
		if err != nil {
			infoPrintln(0, "Error matching glob:", err)
			return false
		}
		return (invert != matches) // XOR
	}, nil
}

func regexMatcher(rs string, invert bool) (MatchingFxn, error) {
	regex, err := regexp.Compile(rs)
	if err != nil {
		return nil, err
	}
	return func(name string) bool {
		return (invert != regex.MatchString(name)) // XOR
	}, nil
}

var (
	reflexes []*Reflex

	flagConf       string
	flagSequential bool
	flagDecoration string
	decoration     Decoration
	verbose        bool
	globalFlags    = flag.NewFlagSet("", flag.ContinueOnError)
	globalConfig   = &Config{}

	reflexID = 0
	stdout   = make(chan OutMsg, 100)

	cleanupMut = &sync.Mutex{}
)

type Config struct {
	regex        string
	glob         string
	invertRegex  string
	invertGlob   string
	subSymbol    string
	startService bool
	onlyFiles    bool
	onlyDirs     bool
}

func usage() {
	fmt.Fprintf(os.Stderr, `Usage: %s [OPTIONS] [COMMAND]

COMMAND is any command you'd like to run. Any instance of {} will be replaced
with the filename of the changed file. (The symbol may be changed with the
--substitute flag.)

OPTIONS are given below:
`, os.Args[0])

	globalFlags.PrintDefaults()

	fmt.Fprintln(os.Stderr, `
Examples:

    # Print each .txt file if it changes
    $ reflex -r '\.txt$' echo {}

    # Run 'make' if any of the .c files in this directory change:
    $ reflex -g '*.c' make

    # Build and run a server; rebuild and restart when .java files change:
    $ reflex -r '\.java$' -s -- sh -c 'make && java bin/Server'
`)
}

func init() {
	globalFlags.Usage = usage
	globalFlags.StringVarP(&flagConf, "config", "c", "", "A configuration file that describes how to run reflex.")
	globalFlags.BoolVarP(&verbose,
		"verbose", "v", false, "Verbose mode: print out more information about what reflex is doing.")
	globalFlags.BoolVarP(&flagSequential,
		"sequential", "e", false, "Don't run multiple commands at the same time.")
	globalFlags.StringVarP(&flagDecoration,
		"decoration", "d", "plain", "How to decorate command output. Choices: none, plain, fancy.")
	registerFlags(globalFlags, globalConfig)
}

func registerFlags(f *flag.FlagSet, config *Config) {
	f.StringVarP(&config.regex, "regex", "r", "", "A regular expression to match filenames.")
	f.StringVarP(&config.invertRegex, "invertRegex", "R", "", "A regular expression to exclude matching filenames.")
	f.StringVarP(&config.glob, "glob", "g", "", "A shell glob expression to match filenames.")
	f.StringVarP(&config.invertGlob, "invertGlob", "G", "", "A shell glob expression to exclude matching filenames.")
	f.StringVar(&config.subSymbol, "substitute", defaultSubSymbol,
		"The substitution symbol that is replaced with the filename in a command.")
	f.BoolVarP(&config.startService, "start-service", "s", false,
		"Indicates that the command is a long-running process to be restarted on matching changes.")
	f.BoolVar(&config.onlyFiles, "only-files", false, "Only match files (not directories).")
	f.BoolVar(&config.onlyDirs, "only-dirs", false, "Only match directories (not files).")
}

func anyNonGlobalsRegistered() bool {
	any := false
	walkFn := func(f *flag.Flag) {
		if !(f.Name == "config" || f.Name == "verbose" || f.Name == "sequential" || f.Name == "decoration") {
			any = any || true
		}
	}
	globalFlags.Visit(walkFn)
	return any
}

type PatternInvertPair struct {
	pattern      string
	invertString string
}

func parseMatchers(rs, gs, invert_rs, invert_gs string) (matcher MatchingFxn, matcherInfo string, err error) {
	if rs == "" && gs == "" && invert_rs == "" && invert_gs == "" {
		return matchAll, "| No regex (-r|-R) or glob (-g|-G) given, so matching all files", nil
	}

	var matchers = []MatchingFxn{}
	var matchInfos = []string{}
	for _, x := range []PatternInvertPair{{gs, ""}, {invert_gs, "invert"}} {
		if x.pattern != "" {
			m, err := globMatcher(x.pattern, x.invertString != "")
			if err != nil {
				return nil, "", err
			}
			matchers = append(matchers, m)
			matchInfos = append(matchInfos, fmt.Sprintf("| %sGlob: %s", x.invertString, x.pattern))
		}
	}
	for _, x := range []PatternInvertPair{{rs, ""}, {invert_rs, "invert"}} {
		if x.pattern != "" {
			m, err := regexMatcher(x.pattern, x.invertString != "")
			if err != nil {
				return nil, "", err
			}
			matchers = append(matchers, m)
			matchInfos = append(matchInfos, fmt.Sprintf("| %sRegex: %s", x.invertString, x.pattern))
		}
	}
	return func(name string) bool {
		for _, m := range matchers {
			if !m(name) {
				return false
			}
		}
		return true
	}, strings.Join(matchInfos, ", and\n"), nil

}

func Fatalln(args ...interface{}) {
	fmt.Println(args...)
	os.Exit(1)
}

// This ties together a single reflex 'instance' so that multiple watches/commands can be handled together
// easily.
>>>>>>> c567b82f
type Reflex struct {
	id           int
	source       string // Describes what config/line defines this Reflex
	startService bool
	backlog      Backlog
	matcher      MatchingFxn
	matcherInfo  string
	onlyFiles    bool
	onlyDirs     bool
	command      []string
	subSymbol    string

	done     chan struct{}
	filtered chan string
	batched  chan string

	// Used for services (startService = true)
	cmd    *exec.Cmd
	tty    *os.File
	mu     *sync.Mutex // protects killed
	killed bool
}

<<<<<<< HEAD
// NewReflex prepares a Reflex from a Config, with sanity checking.
func NewReflex(c *Config) (*Reflex, error) {
	regex, glob, err := parseMatchers(c.regex, c.glob)
=======
// This function is not threadsafe.
func NewReflex(c *Config, command []string) (*Reflex, error) {
	matcher, matcherInfo, err := parseMatchers(c.regex, c.glob, c.invertRegex, c.invertGlob)
>>>>>>> c567b82f
	if err != nil {
		return nil, fmt.Errorf("error parsing glob/regex: %s", err)
	}
	if len(c.command) == 0 {
		return nil, errors.New("must give command to execute")
	}

	if c.subSymbol == "" {
		return nil, errors.New("substitution symbol must be non-empty")
	}

	substitution := false
	for _, part := range c.command {
		if strings.Contains(part, c.subSymbol) {
			substitution = true
			break
		}
	}

	var backlog Backlog
	if substitution {
		if c.startService {
			return nil, errors.New("using --start-service does not work with a command that has a substitution symbol")
		}
		backlog = NewUniqueFilesBacklog()
	} else {
		backlog = NewUnifiedBacklog()
	}

	if c.onlyFiles && c.onlyDirs {
		return nil, errors.New("cannot specify both --only-files and --only-dirs")
	}

	reflex := &Reflex{
		id:           reflexID,
		source:       c.source,
		startService: c.startService,
		backlog:      backlog,
		matcher:      matcher,
		matcherInfo:  matcherInfo,
		onlyFiles:    c.onlyFiles,
		onlyDirs:     c.onlyDirs,
		command:      c.command,
		subSymbol:    c.subSymbol,

		filtered: make(chan string),
		batched:  make(chan string),

		mu: &sync.Mutex{},
	}
	reflexID++

	return reflex, nil
}

<<<<<<< HEAD
func (r *Reflex) String() string {
	var buf bytes.Buffer
	fmt.Fprintln(&buf, "Reflex from", r.source)
	fmt.Fprintln(&buf, "| ID:", r.id)
	if r.regex == matchAll {
		fmt.Fprintln(&buf, "| No regex (-r) or glob (-g) given, so matching all file changes.")
	} else if r.useRegex {
		fmt.Fprintln(&buf, "| Regex:", r.regex)
	} else {
		fmt.Fprintln(&buf, "| Glob:", r.glob)
	}
=======
func (r *Reflex) PrintInfo(source string) {
	fmt.Println("Reflex from", source)
	fmt.Println("| ID:", r.id)
	fmt.Println(r.matcherInfo)
>>>>>>> c567b82f
	if r.onlyFiles {
		fmt.Fprintln(&buf, "| Only matching files.")
	} else if r.onlyDirs {
		fmt.Fprintln(&buf, "| Only matching directories.")
	}
	if !r.startService {
		fmt.Fprintln(&buf, "| Substitution symbol", r.subSymbol)
	}
	replacer := strings.NewReplacer(r.subSymbol, "<filename>")
	command := make([]string, len(r.command))
	for i, part := range r.command {
		command[i] = replacer.Replace(part)
	}
	fmt.Fprintln(&buf, "| Command:", command)
	fmt.Fprintln(&buf, "+---------")
	return buf.String()
}

// filterMatching passes on messages matching the regex/glob.
func (r *Reflex) filterMatching(out chan<- string, in <-chan string) {
	for name := range in {
		if r.useRegex {
			if !r.regex.MatchString(name) {
				continue
			}
		} else {
			matches, err := filepath.Match(r.glob, name)
			if err != nil {
				infoPrintln(r.id, "Error matching glob:", err)
				continue
			}
			if !matches {
				continue
			}
		}

		if r.onlyFiles || r.onlyDirs {
			stat, err := os.Stat(name)
			if err != nil {
				continue
			}
			if (r.onlyFiles && stat.IsDir()) || (r.onlyDirs && !stat.IsDir()) {
				continue
			}
		}
		out <- name
	}
}

// batch receives realtime file notification events and batches them up. It's a bit tricky, but here's what
// it accomplishes:
// * When we initially get a message, wait a bit and batch messages before trying to send anything. This is
//	 because the file events come in quick bursts.
// * Once it's time to send, don't do it until the out channel is unblocked. In the meantime, keep batching.
//   When we've sent off all the batched messages, go back to the beginning.
func (r *Reflex) batch(out chan<- string, in <-chan string) {
	for name := range in {
		r.backlog.Add(name)
		timer := time.NewTimer(300 * time.Millisecond)
	outer:
		for {
			select {
			case name := <-in:
				r.backlog.Add(name)
			case <-timer.C:
				for {
					select {
					case name := <-in:
						r.backlog.Add(name)
					case out <- r.backlog.Next():
						if r.backlog.RemoveOne() {
							break outer
						}
					}
				}
			}
		}
	}
}

// runEach runs the command on each name that comes through the names channel. Each {} is replaced by the name
// of the file. The output of the command is passed line-by-line to the stdout chan.
func (r *Reflex) runEach(names <-chan string) {
	for name := range names {
		if r.startService {
			if r.done != nil {
				infoPrintln(r.id, "Killing service")
				r.terminate()
			}
			infoPrintln(r.id, "Starting service")
			r.runCommand(name, stdout)
		} else {
			r.runCommand(name, stdout)
			<-r.done
			r.done = nil
		}
	}
}

func (r *Reflex) terminate() {
	r.mu.Lock()
	r.killed = true
	r.mu.Unlock()
	// Write ascii 3 (what you get from ^C) to the controlling pty.
	// (This won't do anything if the process already died as the write will simply fail.)
	r.tty.Write([]byte{3})

	timer := time.NewTimer(500 * time.Millisecond)
	sig := syscall.SIGINT
	for {
		select {
		case <-r.done:
			return
		case <-timer.C:
			if sig == syscall.SIGINT {
				infoPrintln(r.id, "Sending SIGINT signal...")
			} else {
				infoPrintln(r.id, "Sending SIGKILL signal...")
			}

			// Instead of killing the process, we want to kill its whole pgroup in order to clean up any children
			// the process may have created.
			if err := syscall.Kill(-1*r.cmd.Process.Pid, sig); err != nil {
				infoPrintln(r.id, "Error killing:", err)
				if err.(syscall.Errno) == syscall.ESRCH { // "no such process"
					return
				}
			}
			// After SIGINT doesn't do anything, try SIGKILL next.
			timer.Reset(500 * time.Millisecond)
			sig = syscall.SIGKILL
		}
	}
}

func replaceSubSymbol(command []string, subSymbol string, name string) []string {
	replacer := strings.NewReplacer(subSymbol, name)
	newCommand := make([]string, len(command))
	for i, c := range command {
		newCommand[i] = replacer.Replace(c)
	}
	return newCommand
}

var seqCommands = &sync.Mutex{}

// runCommand runs the given Command. All output is passed line-by-line to the stdout channel.
func (r *Reflex) runCommand(name string, stdout chan<- OutMsg) {
	command := replaceSubSymbol(r.command, r.subSymbol, name)
	cmd := exec.Command(command[0], command[1:]...)
	r.cmd = cmd

	if flagSequential {
		seqCommands.Lock()
	}

	tty, err := pty.Start(cmd)
	if err != nil {
		infoPrintln(r.id, err)
		return
	}
	r.tty = tty

	go func() {
		scanner := bufio.NewScanner(tty)
		for scanner.Scan() {
			stdout <- OutMsg{r.id, scanner.Text()}
		}
		// Intentionally ignoring scanner.Err() for now.
		// Unfortunately, the pty returns a read error when the child dies naturally, so I'm just going to ignore
		// errors here unless I can find a better way to handle it.
	}()

	done := make(chan struct{})
	r.done = done
	go func() {
		err := cmd.Wait()
		r.mu.Lock()
		killed := r.killed
		r.mu.Unlock()
		if !killed && err != nil {
			stdout <- OutMsg{r.id, fmt.Sprintf("(error exit: %s)", err)}
		}
		done <- struct{}{}
		if flagSequential {
			seqCommands.Unlock()
		}
	}()
}

func (r *Reflex) Start(changes <-chan string) {
	filtered := make(chan string)
	batched := make(chan string)
	go r.filterMatching(filtered, changes)
	go r.batch(batched, filtered)
	go r.runEach(batched)
	if r.startService {
		// Easy hack to kick off the initial start.
		infoPrintln(r.id, "Starting service")
		r.runCommand("", stdout)
	}
}<|MERGE_RESOLUTION|>--- conflicted
+++ resolved
@@ -7,12 +7,6 @@
 	"fmt"
 	"os"
 	"os/exec"
-<<<<<<< HEAD
-=======
-	"os/signal"
->>>>>>> c567b82f
-	"path/filepath"
-	"regexp"
 	"strings"
 	"sync"
 	"syscall"
@@ -21,190 +15,7 @@
 	"github.com/kr/pty"
 )
 
-<<<<<<< HEAD
 // A Reflex is a single watch + command to execute.
-=======
-const (
-	defaultSubSymbol = "{}"
-)
-
-type Decoration int
-
-const (
-	DecorationNone = iota
-	DecorationPlain
-	DecorationFancy
-)
-
-type MatchingFxn func(name string) bool
-
-func matchAll(name string) bool {
-	return true
-}
-
-func globMatcher(gs string, invert bool) (MatchingFxn, error) {
-	return func(name string) bool {
-		matches, err := filepath.Match(gs, name)
-		// TODO: It would be good to notify the user on an error here.
-		if err != nil {
-			infoPrintln(0, "Error matching glob:", err)
-			return false
-		}
-		return (invert != matches) // XOR
-	}, nil
-}
-
-func regexMatcher(rs string, invert bool) (MatchingFxn, error) {
-	regex, err := regexp.Compile(rs)
-	if err != nil {
-		return nil, err
-	}
-	return func(name string) bool {
-		return (invert != regex.MatchString(name)) // XOR
-	}, nil
-}
-
-var (
-	reflexes []*Reflex
-
-	flagConf       string
-	flagSequential bool
-	flagDecoration string
-	decoration     Decoration
-	verbose        bool
-	globalFlags    = flag.NewFlagSet("", flag.ContinueOnError)
-	globalConfig   = &Config{}
-
-	reflexID = 0
-	stdout   = make(chan OutMsg, 100)
-
-	cleanupMut = &sync.Mutex{}
-)
-
-type Config struct {
-	regex        string
-	glob         string
-	invertRegex  string
-	invertGlob   string
-	subSymbol    string
-	startService bool
-	onlyFiles    bool
-	onlyDirs     bool
-}
-
-func usage() {
-	fmt.Fprintf(os.Stderr, `Usage: %s [OPTIONS] [COMMAND]
-
-COMMAND is any command you'd like to run. Any instance of {} will be replaced
-with the filename of the changed file. (The symbol may be changed with the
---substitute flag.)
-
-OPTIONS are given below:
-`, os.Args[0])
-
-	globalFlags.PrintDefaults()
-
-	fmt.Fprintln(os.Stderr, `
-Examples:
-
-    # Print each .txt file if it changes
-    $ reflex -r '\.txt$' echo {}
-
-    # Run 'make' if any of the .c files in this directory change:
-    $ reflex -g '*.c' make
-
-    # Build and run a server; rebuild and restart when .java files change:
-    $ reflex -r '\.java$' -s -- sh -c 'make && java bin/Server'
-`)
-}
-
-func init() {
-	globalFlags.Usage = usage
-	globalFlags.StringVarP(&flagConf, "config", "c", "", "A configuration file that describes how to run reflex.")
-	globalFlags.BoolVarP(&verbose,
-		"verbose", "v", false, "Verbose mode: print out more information about what reflex is doing.")
-	globalFlags.BoolVarP(&flagSequential,
-		"sequential", "e", false, "Don't run multiple commands at the same time.")
-	globalFlags.StringVarP(&flagDecoration,
-		"decoration", "d", "plain", "How to decorate command output. Choices: none, plain, fancy.")
-	registerFlags(globalFlags, globalConfig)
-}
-
-func registerFlags(f *flag.FlagSet, config *Config) {
-	f.StringVarP(&config.regex, "regex", "r", "", "A regular expression to match filenames.")
-	f.StringVarP(&config.invertRegex, "invertRegex", "R", "", "A regular expression to exclude matching filenames.")
-	f.StringVarP(&config.glob, "glob", "g", "", "A shell glob expression to match filenames.")
-	f.StringVarP(&config.invertGlob, "invertGlob", "G", "", "A shell glob expression to exclude matching filenames.")
-	f.StringVar(&config.subSymbol, "substitute", defaultSubSymbol,
-		"The substitution symbol that is replaced with the filename in a command.")
-	f.BoolVarP(&config.startService, "start-service", "s", false,
-		"Indicates that the command is a long-running process to be restarted on matching changes.")
-	f.BoolVar(&config.onlyFiles, "only-files", false, "Only match files (not directories).")
-	f.BoolVar(&config.onlyDirs, "only-dirs", false, "Only match directories (not files).")
-}
-
-func anyNonGlobalsRegistered() bool {
-	any := false
-	walkFn := func(f *flag.Flag) {
-		if !(f.Name == "config" || f.Name == "verbose" || f.Name == "sequential" || f.Name == "decoration") {
-			any = any || true
-		}
-	}
-	globalFlags.Visit(walkFn)
-	return any
-}
-
-type PatternInvertPair struct {
-	pattern      string
-	invertString string
-}
-
-func parseMatchers(rs, gs, invert_rs, invert_gs string) (matcher MatchingFxn, matcherInfo string, err error) {
-	if rs == "" && gs == "" && invert_rs == "" && invert_gs == "" {
-		return matchAll, "| No regex (-r|-R) or glob (-g|-G) given, so matching all files", nil
-	}
-
-	var matchers = []MatchingFxn{}
-	var matchInfos = []string{}
-	for _, x := range []PatternInvertPair{{gs, ""}, {invert_gs, "invert"}} {
-		if x.pattern != "" {
-			m, err := globMatcher(x.pattern, x.invertString != "")
-			if err != nil {
-				return nil, "", err
-			}
-			matchers = append(matchers, m)
-			matchInfos = append(matchInfos, fmt.Sprintf("| %sGlob: %s", x.invertString, x.pattern))
-		}
-	}
-	for _, x := range []PatternInvertPair{{rs, ""}, {invert_rs, "invert"}} {
-		if x.pattern != "" {
-			m, err := regexMatcher(x.pattern, x.invertString != "")
-			if err != nil {
-				return nil, "", err
-			}
-			matchers = append(matchers, m)
-			matchInfos = append(matchInfos, fmt.Sprintf("| %sRegex: %s", x.invertString, x.pattern))
-		}
-	}
-	return func(name string) bool {
-		for _, m := range matchers {
-			if !m(name) {
-				return false
-			}
-		}
-		return true
-	}, strings.Join(matchInfos, ", and\n"), nil
-
-}
-
-func Fatalln(args ...interface{}) {
-	fmt.Println(args...)
-	os.Exit(1)
-}
-
-// This ties together a single reflex 'instance' so that multiple watches/commands can be handled together
-// easily.
->>>>>>> c567b82f
 type Reflex struct {
 	id           int
 	source       string // Describes what config/line defines this Reflex
@@ -228,15 +39,9 @@
 	killed bool
 }
 
-<<<<<<< HEAD
 // NewReflex prepares a Reflex from a Config, with sanity checking.
 func NewReflex(c *Config) (*Reflex, error) {
-	regex, glob, err := parseMatchers(c.regex, c.glob)
-=======
-// This function is not threadsafe.
-func NewReflex(c *Config, command []string) (*Reflex, error) {
-	matcher, matcherInfo, err := parseMatchers(c.regex, c.glob, c.invertRegex, c.invertGlob)
->>>>>>> c567b82f
+	matcher, matcherInfo, err := ParseMatchers(c.regex, c.glob, c.invertRegex, c.invertGlob)
 	if err != nil {
 		return nil, fmt.Errorf("error parsing glob/regex: %s", err)
 	}
@@ -292,24 +97,11 @@
 	return reflex, nil
 }
 
-<<<<<<< HEAD
 func (r *Reflex) String() string {
 	var buf bytes.Buffer
 	fmt.Fprintln(&buf, "Reflex from", r.source)
 	fmt.Fprintln(&buf, "| ID:", r.id)
-	if r.regex == matchAll {
-		fmt.Fprintln(&buf, "| No regex (-r) or glob (-g) given, so matching all file changes.")
-	} else if r.useRegex {
-		fmt.Fprintln(&buf, "| Regex:", r.regex)
-	} else {
-		fmt.Fprintln(&buf, "| Glob:", r.glob)
-	}
-=======
-func (r *Reflex) PrintInfo(source string) {
-	fmt.Println("Reflex from", source)
-	fmt.Println("| ID:", r.id)
-	fmt.Println(r.matcherInfo)
->>>>>>> c567b82f
+	fmt.Fprintln(&buf, r.matcherInfo)
 	if r.onlyFiles {
 		fmt.Fprintln(&buf, "| Only matching files.")
 	} else if r.onlyDirs {
@@ -331,19 +123,8 @@
 // filterMatching passes on messages matching the regex/glob.
 func (r *Reflex) filterMatching(out chan<- string, in <-chan string) {
 	for name := range in {
-		if r.useRegex {
-			if !r.regex.MatchString(name) {
-				continue
-			}
-		} else {
-			matches, err := filepath.Match(r.glob, name)
-			if err != nil {
-				infoPrintln(r.id, "Error matching glob:", err)
-				continue
-			}
-			if !matches {
-				continue
-			}
+		if !r.matcher(name) {
+			continue
 		}
 
 		if r.onlyFiles || r.onlyDirs {
